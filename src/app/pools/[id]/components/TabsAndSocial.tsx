--- conflicted
+++ resolved
@@ -48,7 +48,6 @@
   // Check if any social links exist
   const hasSocialLinks = Object.values(socialLinks).some((link) => !!link);
 
-<<<<<<< HEAD
   // Fetch update count if we have a pool ID
   const { data: updateData } = useSWR(
     pool?.id ? `/api/pool-updates?poolId=${pool.id}` : null,
@@ -56,10 +55,8 @@
   );
 
   const updateCount = updateData?.updates?.length || 0;
-=======
   // Format patron count display
   const patronCountDisplay = patronCount !== undefined ? patronCount : 0;
->>>>>>> 41ae28d8
 
   return (
     <>
